import natsort
import numpy as np
import pandas as pd
<<<<<<< HEAD
from dataclasses import dataclass
from typing import List, Optional
=======
from typing import NamedTuple, Optional
>>>>>>> d83af2f5

from pymer4.models import Lmer


@dataclass
class MeraResults:
    """
    The results of the mixed-effects regression analysis.

    Attributes
    ----------
    event_res_df: dataframe
        Contains the random effect for each event (rows) and IM (columns)
    event_cond_std_df: dataframe
        Contains the conditional standard deviations
        for each event (rows) and IM (columns) (similar to a standard error)
    rem_res_df: dataframe
        Contains the leftover residuals for
        each record (rows) and IM (columns)
    bias_std_df: dataframe
        Contains bias, between-event sigma (tau),
        between-site sigma (phi_S2S) (only when compute_site_term is True),
        remaining residual sigma (phi_w) and total sigma (sigma) (columns)
        per IM (rows)
    fit_df: dataframe
        Contains the fitted values for each record (rows) and IM (columns)
    site_res_df: dataframe
        Contains the random effect for each site (rows) and IM (columns)
        Note: Only returned if compute_site_term is True
    site_cond_std_df: dataframe
        Contains the conditional standard deviations
        for each site (rows) and IM (columns) (similar to a standard error)
        Note: Only returned if compute_site_term is True
    """

    event_res_df: pd.DataFrame
    event_cond_std_df: pd.DataFrame
    rem_res_df: pd.DataFrame
    bias_std_df: pd.DataFrame
    fit_df: pd.DataFrame
    site_res_df: Optional[pd.DataFrame]
    site_cond_std_df: Optional[pd.DataFrame]


def run_mera(
    residual_df: pd.DataFrame,
    ims: list[str],
    event_cname: str,
    site_cname: str,
    assume_biased: bool = True,
    compute_site_term: bool = True,
    mask: pd.DataFrame = Optional[pd.DataFrame],
    verbose: bool = True,
    raise_warnings: bool = True,
    min_num_records_per_event: int = 3,
    min_num_records_per_site: int = 3,
) -> MeraResults:
    """
    Runs mixed effects regression analysis for the given
    residual dataframe using pymer4 package

    Parameters
    ----------
    residual_df: dataframe
        Residual dataframe, has to contain all
        specified IMs (as columns) along with
         columns for event and site id
    ims: list of strings
        IMs for which to run to mixed effects
        regression analysis.

        Note: Has to be a list, can't be a numpy array!
    event_cname: string
        Name of the column that contains the event ids
    site_cname: string
        Name of the column that contains the site ids
        Has no effect if compute_site_term is False
    assume_biased: bool, default = True
        If true then the model fits a bias term, removing
        any model bias (wrt. given dataset)

        Recommended to have this enabled, otherwise any model
        bias (wrt. given dataset) will affect random effect
        terms.
    compute_site_term: bool, default = True
        If true then the model fits a site term
    mask: dataframe or None, default = None
        Mask dataframe the size of the residual dataframe
        which selects which values are being used per IM
        for the lmer model. If None then all values are used.
    verbose: bool, default = True
        If true then prints the progress of the analysis
    raise_warnings: bool, default = True
        If true, generates a warning string for records with an insufficient number of records per site or per event.
    min_num_records_per_event : int, default = 3
        The minimum number of records per event required to keep the records.
    min_num_records_per_site : int, default = 3
        The minimum number of records per site required to keep the records.

    Returns
    -------
    MeraResults:
        Results of the mixed-effects regression analysis
    """

    # Result dataframes
    event_res_df = pd.DataFrame(
        index=np.unique(residual_df[event_cname].values.astype(str)),
        columns=ims,
        dtype=float,
    )

    if compute_site_term:
        site_cond_std_df = pd.DataFrame(
            index=natsort.natsorted(
                np.unique(residual_df[site_cname].values.astype(str))
            ),
            columns=ims,
            dtype=float,
        )

    event_cond_std_df = pd.DataFrame(
        index=natsort.natsorted(np.unique(residual_df[event_cname].values.astype(str))),
        columns=ims,
        dtype=float,
    )

    rem_res_df = pd.DataFrame(index=residual_df.index.values, columns=ims, dtype=float)

    fit_df = pd.DataFrame(index=residual_df.index.values, columns=ims, dtype=float)

    bias_std_df = pd.DataFrame(
        index=ims,
        columns=["bias", "bias_std_err", "tau", "phi_S2S", "phi_w", "sigma"],
        dtype=float,
    )

    random_effects_columns = [event_cname]
    if compute_site_term:
        site_res_df = pd.DataFrame(
            index=np.unique(residual_df[site_cname].values.astype(str)), columns=ims
        )
        random_effects_columns.append(site_cname)

    for cur_ix, cur_im in enumerate(ims):
        if verbose:
            print(f"Processing IM {cur_im}, {cur_ix + 1}/{len(ims)}")

        # Filter on the mask if given
        cur_columns = [cur_im] + random_effects_columns
        cur_residual_df = (
            residual_df[cur_columns]
            if mask is None
            else residual_df[cur_columns].loc[mask[cur_im]]
        )

        if raise_warnings:
            count_per_event = cur_residual_df.groupby(event_cname).count()[cur_im]
            count_per_site = (
                cur_residual_df.groupby(site_cname).count()[cur_im]
                if compute_site_term
                else pd.Series()
            )

            warning_counts = pd.concat(
                [
                    count_per_event[count_per_event < min_num_records_per_event],
                    count_per_site[count_per_site < min_num_records_per_site],
                ],
                axis=0,
            )

            for label, count in warning_counts.items():
                print(f"Warning: For IM {cur_im}, {label} has only {count} records.")

        # Check for nans
        if cur_residual_df[cur_im].isna().sum() > 0:
            raise ValueError(f"NaNs found in IM {cur_im}")

        # Create and fit the model
        if len(cur_residual_df) > 0:
            # With site-term
            if compute_site_term:
                cur_model = Lmer(
                    f"{cur_im} ~ {'1' if assume_biased else '0'} + (1|{event_cname}) + (1|{site_cname})",
                    data=cur_residual_df,
                )
                cur_model.fit(summary=False)

                # Get the site and event random effects
                # (Ensure we extract the right dataframe with correct indexes)
                event_index = (
                    0
                    if np.any(cur_model.ranef[0].index.isin(event_res_df.index))
                    else 1
                )
                site_index = (
                    1 if np.any(cur_model.ranef[1].index.isin(site_res_df.index)) else 0
                )
                event_re = cur_model.ranef[event_index].iloc[:, 0]
                site_re = cur_model.ranef[site_index].iloc[:, 0]

                # Get site term and standard deviation
                site_res_df.loc[site_re.index, cur_im] = site_re
                bias_std_df.loc[cur_im, "phi_S2S"] = cur_model.ranef_var.loc[
                    site_cname, "Std"
                ]

            # Without site-term
            else:
                cur_model = Lmer(
                    f"{cur_im} ~ {'1' if assume_biased else '0'} + (1|{event_cname})",
                    data=cur_residual_df,
                )
                cur_model.fit(summary=False)

                # Get the event term
                # (Ensure we extract the right dataframe with correct indexes)
                event_re = cur_model.ranef.iloc[:, 0]

            # Get event and remaining terms
            event_res_df.loc[event_re.index, cur_im] = event_re
            if mask is None:
                rem_res_df[cur_im] = cur_model.residuals
                fit_df[cur_im] = cur_model.fits
            else:
                rem_res_df.loc[mask[cur_im], cur_im] = cur_model.residuals
                fit_df.loc[mask[cur_im], cur_im] = cur_model.fits

            # Get bias
            if assume_biased:
                bias_std_df.loc[cur_im, "bias"] = cur_model.coefs.iloc[0, 0]
                bias_std_df.loc[cur_im, "bias_std_err"] = cur_model.coefs["SE"].iloc[0]

            # Get standard deviations
            bias_std_df.loc[cur_im, "tau"] = cur_model.ranef_var.loc[event_cname, "Std"]
            bias_std_df.loc[cur_im, "phi_w"] = cur_model.ranef_var.loc[
                "Residual", "Std"
            ]

            # set the index of ranef_df so it matches those of the output DataFrames
            cur_model.ranef_df.set_index("grp", inplace=True)
            cur_model.ranef_df.index.rename(None, inplace=True)

            event_cond_std_df[cur_im] = cur_model.ranef_df["condsd"]

            if compute_site_term:
                site_cond_std_df[cur_im] = cur_model.ranef_df["condsd"]

        else:
            print("WARNING: No data for IM, skipping...")

    # Compute total sigma and return
    if compute_site_term:
        bias_std_df["sigma"] = (
            bias_std_df["tau"] ** 2
            + bias_std_df["phi_S2S"] ** 2
            + bias_std_df["phi_w"] ** 2
        ) ** (1 / 2)
        return MeraResults(
            event_res_df,
            event_cond_std_df,
            rem_res_df,
            bias_std_df,
            fit_df,
            site_res_df,
            site_cond_std_df,
        )
    else:
        bias_std_df = bias_std_df.drop(columns=["phi_S2S"])
        bias_std_df["sigma"] = (
            bias_std_df["tau"] ** 2 + bias_std_df["phi_w"] ** 2
        ) ** (1 / 2)
        return MeraResults(
            event_res_df,
            event_cond_std_df,
            rem_res_df,
            bias_std_df,
            fit_df,
            None,
            None,
        )<|MERGE_RESOLUTION|>--- conflicted
+++ resolved
@@ -1,12 +1,8 @@
 import natsort
 import numpy as np
 import pandas as pd
-<<<<<<< HEAD
 from dataclasses import dataclass
-from typing import List, Optional
-=======
-from typing import NamedTuple, Optional
->>>>>>> d83af2f5
+from typing import Optional
 
 from pymer4.models import Lmer
 
